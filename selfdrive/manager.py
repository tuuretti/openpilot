--- conflicted
+++ resolved
@@ -250,12 +250,8 @@
 
 if not PC:
   car_started_processes += [
-<<<<<<< HEAD
     #'ubloxd',
     #'sensord',
-=======
-    'ubloxd',
->>>>>>> ba7534f0
     'dmonitoringd',
     'dmonitoringmodeld',
     'modeld',
