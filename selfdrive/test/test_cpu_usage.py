#!/usr/bin/env python3
import os
import time
import sys
import subprocess

import cereal.messaging as messaging
from common.basedir import BASEDIR
from common.params import Params
from selfdrive.test.helpers import set_params_enabled

def cputime_total(ct):
  return ct.cpuUser + ct.cpuSystem + ct.cpuChildrenUser + ct.cpuChildrenSystem


def print_cpu_usage(first_proc, last_proc):
  procs = [
<<<<<<< HEAD
    #("./_modeld", 7.12),
    ("./camerad", 7.07),
    ("./_dmonitoringmodeld", 3.0),
=======
    ("selfdrive.controls.controlsd", 47.0),
    ("./loggerd", 42.0),
    ("selfdrive.locationd.locationd", 35.0),
    ("selfdrive.locationd.paramsd", 12.0),
    ("selfdrive.controls.plannerd", 10.0),
    ("./_modeld", 7.12),
    ("./camerad", 7.07),
    ("./_sensord", 6.17),
    ("./_ui", 5.82),
    ("selfdrive.controls.radard", 5.67),
    ("./boardd", 3.63),
    ("./_dmonitoringmodeld", 2.67),
    ("selfdrive.logmessaged", 1.7),
    ("selfdrive.thermald.thermald", 2.41),
    ("selfdrive.locationd.calibrationd", 2.0),
    ("selfdrive.monitoring.dmonitoringd", 1.90),
    ("./proclogd", 1.54),
    ("./_gpsd", 0.09),
    ("./clocksd", 0.02),
    ("./ubloxd", 0.02),
    ("selfdrive.tombstoned", 0),
    ("./logcatd", 0),
>>>>>>> ba7534f0
  ]

  r = True
  dt = (last_proc.logMonoTime - first_proc.logMonoTime) / 1e9
  result = "------------------------------------------------\n"
  for proc_name, normal_cpu_usage in procs:
    try:
      first = [p for p in first_proc.procLog.procs if proc_name in p.cmdline][0]
      last = [p for p in last_proc.procLog.procs if proc_name in p.cmdline][0]
      cpu_time = cputime_total(last) - cputime_total(first)
      cpu_usage = cpu_time / dt * 100.
      if cpu_usage > max(normal_cpu_usage * 1.1, normal_cpu_usage + 5.0):
        result += f"Warning {proc_name} using more CPU than normal\n"
        r = False
      elif cpu_usage < min(normal_cpu_usage * 0.65, max(normal_cpu_usage - 1.0, 0.0)):
        result += f"Warning {proc_name} using less CPU than normal\n"
        r = False
      result += f"{proc_name.ljust(35)}  {cpu_usage:.2f}%\n"
    except IndexError:
      result += f"{proc_name.ljust(35)}  NO METRICS FOUND\n"
      r = False
  result += "------------------------------------------------\n"
  print(result)
  return r

def test_cpu_usage():
  cpu_ok = False

  Params().delete("CarParams")
  
  # start manager
  manager_path = os.path.join(BASEDIR, "selfdrive/manager.py")
  manager_proc = subprocess.Popen(["python", manager_path])
  try:
    proc_sock = messaging.sub_sock('procLog', conflate=True, timeout=2000)

    # wait until everything's started
    start_time = time.monotonic()
    while time.monotonic() - start_time < 210:
      if Params().get("CarParams") is not None:
        break
      time.sleep(2)

    # take first sample
    time.sleep(5)
    first_proc = messaging.recv_sock(proc_sock, wait=True)
    if first_proc is None:
      raise Exception("\n\nTEST FAILED: progLog recv timed out\n\n")

    # run for a minute and get last sample
    time.sleep(20)
    last_proc = messaging.recv_sock(proc_sock, wait=True)
    cpu_ok = print_cpu_usage(first_proc, last_proc)
  finally:
    manager_proc.terminate()
    ret = manager_proc.wait(20)
    if ret is None:
      manager_proc.kill()
  return cpu_ok

if __name__ == "__main__":
  set_params_enabled()
  Params().delete("CarParams")

  import time

  for n in range(int(os.getenv("LOOP", "1"))):
    try:
      start_t = time.monotonic()
      passed = test_cpu_usage()
      if not passed:
        raise Exception
      print("\n\nPASSED RUN ", n, f", took {time.monotonic()-start_t}s\n\n")
    except Exception as e:
      print("\n\nFAILED ON RUN ", n)
      print(e)
      sys.exit(n)<|MERGE_RESOLUTION|>--- conflicted
+++ resolved
@@ -15,34 +15,9 @@
 
 def print_cpu_usage(first_proc, last_proc):
   procs = [
-<<<<<<< HEAD
     #("./_modeld", 7.12),
     ("./camerad", 7.07),
-    ("./_dmonitoringmodeld", 3.0),
-=======
-    ("selfdrive.controls.controlsd", 47.0),
-    ("./loggerd", 42.0),
-    ("selfdrive.locationd.locationd", 35.0),
-    ("selfdrive.locationd.paramsd", 12.0),
-    ("selfdrive.controls.plannerd", 10.0),
-    ("./_modeld", 7.12),
-    ("./camerad", 7.07),
-    ("./_sensord", 6.17),
-    ("./_ui", 5.82),
-    ("selfdrive.controls.radard", 5.67),
-    ("./boardd", 3.63),
-    ("./_dmonitoringmodeld", 2.67),
-    ("selfdrive.logmessaged", 1.7),
-    ("selfdrive.thermald.thermald", 2.41),
-    ("selfdrive.locationd.calibrationd", 2.0),
-    ("selfdrive.monitoring.dmonitoringd", 1.90),
-    ("./proclogd", 1.54),
-    ("./_gpsd", 0.09),
-    ("./clocksd", 0.02),
-    ("./ubloxd", 0.02),
-    ("selfdrive.tombstoned", 0),
-    ("./logcatd", 0),
->>>>>>> ba7534f0
+    ("./_dmonitoringmodeld", 3.5),
   ]
 
   r = True
@@ -72,7 +47,7 @@
   cpu_ok = False
 
   Params().delete("CarParams")
-  
+
   # start manager
   manager_path = os.path.join(BASEDIR, "selfdrive/manager.py")
   manager_proc = subprocess.Popen(["python", manager_path])
